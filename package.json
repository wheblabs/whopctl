{
  "name": "whopctl",
  "version": "1.0.3",
  "author": "Whop Labs",
  "repository": {
    "type": "git",
    "url": "git+https://github.com/wheblabs/cli.git"
  },
  "main": "index.js",
  "scripts": {
    "build": "bun build ./src/index.ts --target node --outfile ./dist/index.js && chmod +x ./dist/index.js",
    "prepublishOnly": "bun run build",
    "lint": "biome check .",
    "format": "biome format --write ."
  },
  "devDependencies": {
<<<<<<< HEAD
    "@biomejs/biome": "2.3.0",
=======
    "@biomejs/biome": "^2.2.7",
    "@types/adm-zip": "^0.5.7",
>>>>>>> 6c27e9ef
    "@types/bun": "latest",
    "@types/tar": "^6.1.13",
    "@types/yargs": "^17.0.33",
    "chalk": "^5.6.2",
    "yargs": "^18.0.0",
    "zod": "^4.1.12"
  },
  "peerDependencies": {
    "typescript": "^5"
  },
  "bin": {
    "whopctl": "./dist/index.js"
  },
  "bugs": {
    "url": "https://github.com/wheblabs/cli/issues"
  },
  "description": "Deploy, host and observe your whop apps",
  "engines": {
    "node": ">=22.0.0"
  },
  "homepage": "https://github.com/wheblabs/cli#readme",
  "license": "MIT",
  "publishConfig": {
    "access": "public"
  },
  "type": "module",
  "dependencies": {
    "@whoplabs/whop-client": "^0.1.3",
<<<<<<< HEAD
    "tar": "^7.5.1"
=======
    "adm-zip": "^0.5.16"
>>>>>>> 6c27e9ef
  }
}<|MERGE_RESOLUTION|>--- conflicted
+++ resolved
@@ -14,12 +14,8 @@
     "format": "biome format --write ."
   },
   "devDependencies": {
-<<<<<<< HEAD
     "@biomejs/biome": "2.3.0",
-=======
-    "@biomejs/biome": "^2.2.7",
     "@types/adm-zip": "^0.5.7",
->>>>>>> 6c27e9ef
     "@types/bun": "latest",
     "@types/tar": "^6.1.13",
     "@types/yargs": "^17.0.33",
@@ -48,10 +44,7 @@
   "type": "module",
   "dependencies": {
     "@whoplabs/whop-client": "^0.1.3",
-<<<<<<< HEAD
-    "tar": "^7.5.1"
-=======
+    "tar": "^7.5.1",
     "adm-zip": "^0.5.16"
->>>>>>> 6c27e9ef
   }
 }