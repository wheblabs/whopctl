{
<<<<<<< HEAD
  "name": "whopctl",
  "version": "1.0.3",
  "author": "Whop Labs",
  "repository": {
    "type": "git",
    "url": "git+https://github.com/wheblabs/cli.git"
  },
  "main": "index.js",
  "devDependencies": {
    "@types/bun": "latest",
    "chalk": "^5.6.2",
    "yargs": "^18.0.0"
  },
  "peerDependencies": {
    "typescript": "^5"
  },
  "bin": {
    "whopctl": "dist/index.js"
  },
  "bugs": {
    "url": "https://github.com/wheblabs/cli/issues"
  },
  "description": "Deploy, host and observe your whop apps",
  "engines": {
    "node": ">=22.0.0"
  },
  "homepage": "https://github.com/wheblabs/cli#readme",
  "license": "MIT",
  "publishConfig": {
    "access": "public"
  },
  "scripts": {
    "build": "bun build ./src/index.ts --target node --outfile ./dist/index.js && chmod +x ./dist/index.js",
    "prepublishOnly": "bun run build",
    "lint": "biome check .",
    "format": "biome format --write ."
  },
  "type": "module"
=======
	"name": "whopctl",
	"version": "1.0.1",
	"author": "Whop Labs",
	"repository": {
		"type": "git",
		"url": "git+https://github.com/wheblabs/cli.git"
	},
	"main": "index.js",
	"devDependencies": {
		"@biomejs/biome": "^2.2.7",
		"@types/bun": "latest",
		"@types/yargs": "^17.0.33",
		"chalk": "^5.6.2",
		"yargs": "^18.0.0"
	},
	"peerDependencies": {
		"typescript": "^5"
	},
	"bin": {
		"whopctl": "./dist/index.js"
	},
	"bugs": {
		"url": "https://github.com/wheblabs/cli/issues"
	},
	"description": "Deploy, host and observe your whop apps",
	"engines": {
		"node": ">=22.0.0"
	},
	"homepage": "https://github.com/wheblabs/cli#readme",
	"license": "MIT",
	"publishConfig": {
		"access": "public"
	},
	"scripts": {
		"build": "bun build ./src/index.ts --target node --outfile ./dist/index.js && chmod +x ./dist/index.js",
		"prepublishOnly": "bun run build",
		"lint": "biome check .",
		"format": "biome format --write ."
	},
	"type": "module",
	"dependencies": {
		"@whoplabs/whop-client": "^0.1.3"
	}
>>>>>>> fb2a5687
}<|MERGE_RESOLUTION|>--- conflicted
+++ resolved
@@ -1,5 +1,5 @@
 {
-<<<<<<< HEAD
+
   "name": "whopctl",
   "version": "1.0.3",
   "author": "Whop Labs",
@@ -9,7 +9,9 @@
   },
   "main": "index.js",
   "devDependencies": {
+    "@biomejs/biome": "^2.2.7",
     "@types/bun": "latest",
+    "@types/yargs": "^17.0.33",
     "chalk": "^5.6.2",
     "yargs": "^18.0.0"
   },
@@ -17,7 +19,7 @@
     "typescript": "^5"
   },
   "bin": {
-    "whopctl": "dist/index.js"
+    "whopctl": "./dist/index.js"
   },
   "bugs": {
     "url": "https://github.com/wheblabs/cli/issues"
@@ -37,50 +39,8 @@
     "lint": "biome check .",
     "format": "biome format --write ."
   },
-  "type": "module"
-=======
-	"name": "whopctl",
-	"version": "1.0.1",
-	"author": "Whop Labs",
-	"repository": {
-		"type": "git",
-		"url": "git+https://github.com/wheblabs/cli.git"
-	},
-	"main": "index.js",
-	"devDependencies": {
-		"@biomejs/biome": "^2.2.7",
-		"@types/bun": "latest",
-		"@types/yargs": "^17.0.33",
-		"chalk": "^5.6.2",
-		"yargs": "^18.0.0"
-	},
-	"peerDependencies": {
-		"typescript": "^5"
-	},
-	"bin": {
-		"whopctl": "./dist/index.js"
-	},
-	"bugs": {
-		"url": "https://github.com/wheblabs/cli/issues"
-	},
-	"description": "Deploy, host and observe your whop apps",
-	"engines": {
-		"node": ">=22.0.0"
-	},
-	"homepage": "https://github.com/wheblabs/cli#readme",
-	"license": "MIT",
-	"publishConfig": {
-		"access": "public"
-	},
-	"scripts": {
-		"build": "bun build ./src/index.ts --target node --outfile ./dist/index.js && chmod +x ./dist/index.js",
-		"prepublishOnly": "bun run build",
-		"lint": "biome check .",
-		"format": "biome format --write ."
-	},
-	"type": "module",
-	"dependencies": {
-		"@whoplabs/whop-client": "^0.1.3"
-	}
->>>>>>> fb2a5687
+  "type": "module",
+  "dependencies": {
+    "@whoplabs/whop-client": "^0.1.3"
+  }
 }