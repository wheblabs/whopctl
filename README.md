# what do we want to accomplish with this?

SIMPLE COMMANDS = <VERB> <NOUN> <ARGS>



# VERB

Create, Read, Update, Delete - CORE

list(not read metadata) - ADJACENT


# NOUN

auth

billing

apps -> suptype -> deployments

dashboard

Account -> owned companies(just companies) -> companies have the apps installed



# ARGS




# INITIAL V0
list apps, deploy apps
<<<<<<< HEAD
=======


#TODOS: 

show which ones are managed by whopctl
>>>>>>> fb2a5687
<|MERGE_RESOLUTION|>--- conflicted
+++ resolved
@@ -32,11 +32,8 @@
 
 # INITIAL V0
 list apps, deploy apps
-<<<<<<< HEAD
-=======
 
 
 #TODOS: 
 
-show which ones are managed by whopctl
->>>>>>> fb2a5687
+show which ones are managed by whopctl