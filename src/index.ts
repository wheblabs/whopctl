#!/usr/bin/env node

import { readFile } from 'node:fs/promises'
import { resolve } from 'node:path'
import { fileURLToPath } from 'node:url'
import chalk from 'chalk'
import yargs from 'yargs'
import { hideBin } from 'yargs/helpers'
import { deployAppCommand } from './commands/apps/deploy.ts'
import { listAppsCommand } from './commands/apps/list.ts'
import { checkAuthCommand } from './commands/auth/check.ts'
import { loginCommand } from './commands/login.ts'
import { logoutCommand } from './commands/logout.ts'
import { startRepl } from './lib/repl.ts'

/**
 * Whopctl - CLI tool for managing Whop apps
 *
 * This CLI provides commands to:
 * - Authenticate with your Whop account
 * - List your apps across all companies
 * - Deploy apps (coming soon)
 * - Interactive REPL mode for easier command execution
 *
 * Architecture:
 * - Uses yargs for command parsing with nested command structure
 * - Uses @whoplabs/whop-client for Whop API interactions
 * - Session-based authentication stored in ~/.config/whopctl/session.json
 * - REPL mode for interactive command execution
 */

// Read version from package.json
const __dirname = fileURLToPath(new URL('.', import.meta.url))
const pkgPath = resolve(__dirname, '../package.json')
const pkg = JSON.parse(await readFile(pkgPath, 'utf-8'))

async function main() {
	const argv = hideBin(process.argv)

	// If no command provided, start REPL
	if (argv.length === 0) {
		await startRepl()
		return
	}

	await yargs(argv)
		.scriptName('whopctl')
		.usage('$0 <command> [options]')
		.command('login', 'Authenticate with your Whop account', {}, async () => {
			await loginCommand()
		})
<<<<<<< HEAD
		.command('auth', 'Manage authentication', (yargs) => {
			return yargs
				.command('check', 'Check authentication status', {}, async () => {
					await checkAuthCommand()
				})
				.demandCommand(1, 'Please specify a subcommand (check)')
				.help()
=======
		.command('logout', 'Clear authentication session', {}, async () => {
			await logoutCommand()
		})
		.command('repl', 'Start interactive mode', {}, async () => {
			await startRepl()
>>>>>>> 5800ebfd
		})
		.command('apps', 'Manage Whop apps', (yargs) => {
			return yargs
				.command('list', 'List all your apps', {}, async () => {
					await listAppsCommand()
				})
				.command(
					'deploy <appId>',
					'Deploy an app',
					(yargs) => {
						return yargs.positional('appId', {
							describe: 'The ID of the app to deploy',
							type: 'string',
							demandOption: true,
						})
					},
					async (argv) => {
						await deployAppCommand(argv.appId as string)
					},
				)
				.demandCommand(1, 'Please specify a subcommand (list, deploy)')
				.help()
		})
		.demandCommand(1, 'Please specify a command or run without arguments for interactive mode')
		.help()
		.alias('h', 'help')
		.version(pkg.version)
		.alias('v', 'version')
		.strict()
		.parse()
}

main().catch((err) => {
	console.error(chalk.red('Error:'), err)
	process.exit(1)
})<|MERGE_RESOLUTION|>--- conflicted
+++ resolved
@@ -49,7 +49,9 @@
 		.command('login', 'Authenticate with your Whop account', {}, async () => {
 			await loginCommand()
 		})
-<<<<<<< HEAD
+		.command('logout', 'Clear authentication session', {}, async () => {
+			await logoutCommand()
+		})
 		.command('auth', 'Manage authentication', (yargs) => {
 			return yargs
 				.command('check', 'Check authentication status', {}, async () => {
@@ -57,13 +59,9 @@
 				})
 				.demandCommand(1, 'Please specify a subcommand (check)')
 				.help()
-=======
-		.command('logout', 'Clear authentication session', {}, async () => {
-			await logoutCommand()
 		})
 		.command('repl', 'Start interactive mode', {}, async () => {
 			await startRepl()
->>>>>>> 5800ebfd
 		})
 		.command('apps', 'Manage Whop apps', (yargs) => {
 			return yargs
