--- conflicted
+++ resolved
@@ -5,18 +5,12 @@
       "name": "whopctl",
       "dependencies": {
         "@whoplabs/whop-client": "^0.1.3",
-<<<<<<< HEAD
+        "adm-zip": "^0.5.16",
         "tar": "^7.5.1",
       },
       "devDependencies": {
         "@biomejs/biome": "2.3.0",
-=======
-        "adm-zip": "^0.5.16",
-      },
-      "devDependencies": {
-        "@biomejs/biome": "^2.2.7",
         "@types/adm-zip": "^0.5.7",
->>>>>>> 6c27e9ef
         "@types/bun": "latest",
         "@types/tar": "^6.1.13",
         "@types/yargs": "^17.0.33",
@@ -54,17 +48,17 @@
 
     "@types/bun": ["@types/bun@1.3.1", "", { "dependencies": { "bun-types": "1.3.1" } }, "sha512-4jNMk2/K9YJtfqwoAa28c8wK+T7nvJFOjxI4h/7sORWcypRNxBpr+TPNaCfVWq70tLCJsqoFwcf0oI0JU/fvMQ=="],
 
-    "@types/node": ["@types/node@24.9.1", "", { "dependencies": { "undici-types": "~7.16.0" } }, "sha512-QoiaXANRkSXK6p0Duvt56W208du4P9Uye9hWLWgGMDTEoKPhuenzNcC4vGUmrNkiOKTlIrBoyNQYNpSwfEZXSg=="],
+    "@types/node": ["@types/node@24.10.0", "", { "dependencies": { "undici-types": "~7.16.0" } }, "sha512-qzQZRBqkFsYyaSWXuEHc2WR9c0a0CXwiE5FWUvn7ZM+vdy1uZLfCunD38UzhuB7YN/J11ndbDBcTmOdxJo9Q7A=="],
 
     "@types/react": ["@types/react@19.2.2", "", { "dependencies": { "csstype": "^3.0.2" } }, "sha512-6mDvHUFSjyT2B2yeNx2nUgMxh9LtOWvkhIU3uePn2I2oyNymUAX1NIsdgviM4CH+JSrp2D2hsMvJOkxY+0wNRA=="],
 
     "@types/tar": ["@types/tar@6.1.13", "", { "dependencies": { "@types/node": "*", "minipass": "^4.0.0" } }, "sha512-IznnlmU5f4WcGTh2ltRu/Ijpmk8wiWXfF0VA4s+HPjHZgvFggk1YaIkbo5krX/zUCzWF8N/l4+W/LNxnvAJ8nw=="],
 
-    "@types/yargs": ["@types/yargs@17.0.33", "", { "dependencies": { "@types/yargs-parser": "*" } }, "sha512-WpxBCKWPLr4xSsHgz511rFJAM+wS28w2zEO1QDNY5zM/S8ok70NNfztH0xwhqKyaK0OHCbN98LDAZuy1ctxDkA=="],
+    "@types/yargs": ["@types/yargs@17.0.34", "", { "dependencies": { "@types/yargs-parser": "*" } }, "sha512-KExbHVa92aJpw9WDQvzBaGVE2/Pz+pLZQloT2hjL8IqsZnV62rlPOYvNnLmf/L2dyllfVUOVBj64M0z/46eR2A=="],
 
     "@types/yargs-parser": ["@types/yargs-parser@21.0.3", "", {}, "sha512-I4q9QU9MQv4oEOz4tAHJtNz1cwuLxn2F3xcc2iV5WdqLPpUnj30aUuxt1mAxYTG+oe8CZMV/+6rU4S4gRDzqtQ=="],
 
-    "@whoplabs/whop-client": ["@whoplabs/whop-client@0.1.3", "", { "peerDependencies": { "typescript": ">=4.5.0" }, "optionalPeers": ["typescript"] }, "sha512-Cnjb//XbV1BoynASVrMxALrCKxSIW1+0002pL+3h3RgCvNzSRGzOV+j4dkQwqdsFBFbL9iEPqhXs5EaVlvU5AQ=="],
+    "@whoplabs/whop-client": ["@whoplabs/whop-client@0.1.4", "", { "peerDependencies": { "typescript": ">=4.5.0" }, "optionalPeers": ["typescript"] }, "sha512-qf2WTrGNS60gF+uNcpxudXp73rqctFdYTJvxPAsK8nr7+22jWgqYznURxy5W0N9zJeDWXbqub1pdWm/FTiYmIw=="],
 
     "adm-zip": ["adm-zip@0.5.16", "", {}, "sha512-TGw5yVi4saajsSEgz25grObGHEUaDrniwvA2qwSC060KfqGPdglhvPMA2lPIoxs3PQIItj2iag35fONcQqgUaQ=="],
 
@@ -98,7 +92,7 @@
 
     "strip-ansi": ["strip-ansi@7.1.2", "", { "dependencies": { "ansi-regex": "^6.0.1" } }, "sha512-gmBGslpoQJtgnMAvOVqGZpEz9dyoKTCzy2nfz/n8aIFhN/jCE/rCmcxabB6jOOHV+0WNnylOxaxBQPSvcWklhA=="],
 
-    "tar": ["tar@7.5.1", "", { "dependencies": { "@isaacs/fs-minipass": "^4.0.0", "chownr": "^3.0.0", "minipass": "^7.1.2", "minizlib": "^3.1.0", "yallist": "^5.0.0" } }, "sha512-nlGpxf+hv0v7GkWBK2V9spgactGOp0qvfWRxUMjqHyzrt3SgwE48DIv/FhqPHJYLHpgW1opq3nERbz5Anq7n1g=="],
+    "tar": ["tar@7.5.2", "", { "dependencies": { "@isaacs/fs-minipass": "^4.0.0", "chownr": "^3.0.0", "minipass": "^7.1.2", "minizlib": "^3.1.0", "yallist": "^5.0.0" } }, "sha512-7NyxrTE4Anh8km8iEy7o0QYPs+0JKBTj5ZaqHg6B39erLg0qYXN3BijtShwbsNSvQ+LN75+KV+C4QR/f6Gwnpg=="],
 
     "typescript": ["typescript@5.9.3", "", { "bin": { "tsc": "bin/tsc", "tsserver": "bin/tsserver" } }, "sha512-jl1vZzPDinLr9eUt3J/t7V6FgNEw9QjvBPdysz9KfQDD41fQrC2Y4vKQdiaUpFT4bXlb1RHhLpp8wtm6M5TgSw=="],
 
