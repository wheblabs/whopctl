{
  "lockfileVersion": 1,
  "workspaces": {
    "": {
      "name": "cli",
      "dependencies": {
        "yargs": "^18.0.0",
      },
      "devDependencies": {
        "@types/bun": "latest",
        "chalk": "^5.6.2",
        "yargs": "^18.0.0",
      },
      "peerDependencies": {
        "typescript": "^5",
      },
    },
  },
  "packages": {
    "@types/bun": ["@types/bun@1.3.1", "", { "dependencies": { "bun-types": "1.3.1" } }, "sha512-4jNMk2/K9YJtfqwoAa28c8wK+T7nvJFOjxI4h/7sORWcypRNxBpr+TPNaCfVWq70tLCJsqoFwcf0oI0JU/fvMQ=="],

    "@types/node": ["@types/node@24.9.1", "", { "dependencies": { "undici-types": "~7.16.0" } }, "sha512-QoiaXANRkSXK6p0Duvt56W208du4P9Uye9hWLWgGMDTEoKPhuenzNcC4vGUmrNkiOKTlIrBoyNQYNpSwfEZXSg=="],

    "@types/react": ["@types/react@19.2.2", "", { "dependencies": { "csstype": "^3.0.2" } }, "sha512-6mDvHUFSjyT2B2yeNx2nUgMxh9LtOWvkhIU3uePn2I2oyNymUAX1NIsdgviM4CH+JSrp2D2hsMvJOkxY+0wNRA=="],

    "ansi-regex": ["ansi-regex@6.2.2", "", {}, "sha512-Bq3SmSpyFHaWjPk8If9yc6svM8c56dB5BAtW4Qbw5jHTwwXXcTLoRMkpDJp6VL0XzlWaCHTXrkFURMYmD0sLqg=="],

    "ansi-styles": ["ansi-styles@6.2.3", "", {}, "sha512-4Dj6M28JB+oAH8kFkTLUo+a2jwOFkuqb3yucU0CANcRRUbxS0cP0nZYCGjcc3BNXwRIsUVmDGgzawme7zvJHvg=="],

    "bun-types": ["bun-types@1.3.1", "", { "dependencies": { "@types/node": "*" }, "peerDependencies": { "@types/react": "^19" } }, "sha512-NMrcy7smratanWJ2mMXdpatalovtxVggkj11bScuWuiOoXTiKIu2eVS1/7qbyI/4yHedtsn175n4Sm4JcdHLXw=="],

<<<<<<< HEAD
    "chalk": ["chalk@5.6.2", "", {}, "sha512-7NzBL0rN6fMUW+f7A6Io4h40qQlG+xGmtMxfbnH/K7TAtt8JQWVQK+6g0UXKMeVJoyV5EkkNsErQ8pVD3bLHbA=="],

=======
>>>>>>> f1d0f0cc
    "cliui": ["cliui@9.0.1", "", { "dependencies": { "string-width": "^7.2.0", "strip-ansi": "^7.1.0", "wrap-ansi": "^9.0.0" } }, "sha512-k7ndgKhwoQveBL+/1tqGJYNz097I7WOvwbmmU2AR5+magtbjPWQTS1C5vzGkBC8Ym8UWRzfKUzUUqFLypY4Q+w=="],

    "csstype": ["csstype@3.1.3", "", {}, "sha512-M1uQkMl8rQK/szD0LNhtqxIPLpimGm8sOBwU7lLnCpSbTyY3yeU1Vc7l4KT5zT4s/yOxHH5O7tIuuLOCnLADRw=="],

    "emoji-regex": ["emoji-regex@10.6.0", "", {}, "sha512-toUI84YS5YmxW219erniWD0CIVOo46xGKColeNQRgOzDorgBi1v4D71/OFzgD9GO2UGKIv1C3Sp8DAn0+j5w7A=="],

    "escalade": ["escalade@3.2.0", "", {}, "sha512-WUj2qlxaQtO4g6Pq5c29GTcWGDyd8itL8zTlipgECz3JesAiiOKotd8JU6otB3PACgG6xkJUyVhboMS+bje/jA=="],

    "get-caller-file": ["get-caller-file@2.0.5", "", {}, "sha512-DyFP3BM/3YHTQOCUL/w0OZHR0lpKeGrxotcHWcqNEdnltqFwXVfhEBQ94eIo34AfQpo0rGki4cyIiftY06h2Fg=="],

    "get-east-asian-width": ["get-east-asian-width@1.4.0", "", {}, "sha512-QZjmEOC+IT1uk6Rx0sX22V6uHWVwbdbxf1faPqJ1QhLdGgsRGCZoyaQBm/piRdJy/D2um6hM1UP7ZEeQ4EkP+Q=="],

    "string-width": ["string-width@7.2.0", "", { "dependencies": { "emoji-regex": "^10.3.0", "get-east-asian-width": "^1.0.0", "strip-ansi": "^7.1.0" } }, "sha512-tsaTIkKW9b4N+AEj+SVA+WhJzV7/zMhcSu78mLKWSk7cXMOSHsBKFWUs0fWwq8QyK3MgJBQRX6Gbi4kYbdvGkQ=="],

    "strip-ansi": ["strip-ansi@7.1.2", "", { "dependencies": { "ansi-regex": "^6.0.1" } }, "sha512-gmBGslpoQJtgnMAvOVqGZpEz9dyoKTCzy2nfz/n8aIFhN/jCE/rCmcxabB6jOOHV+0WNnylOxaxBQPSvcWklhA=="],

    "typescript": ["typescript@5.9.3", "", { "bin": { "tsc": "bin/tsc", "tsserver": "bin/tsserver" } }, "sha512-jl1vZzPDinLr9eUt3J/t7V6FgNEw9QjvBPdysz9KfQDD41fQrC2Y4vKQdiaUpFT4bXlb1RHhLpp8wtm6M5TgSw=="],

    "undici-types": ["undici-types@7.16.0", "", {}, "sha512-Zz+aZWSj8LE6zoxD+xrjh4VfkIG8Ya6LvYkZqtUQGJPZjYl53ypCaUwWqo7eI0x66KBGeRo+mlBEkMSeSZ38Nw=="],

    "wrap-ansi": ["wrap-ansi@9.0.2", "", { "dependencies": { "ansi-styles": "^6.2.1", "string-width": "^7.0.0", "strip-ansi": "^7.1.0" } }, "sha512-42AtmgqjV+X1VpdOfyTGOYRi0/zsoLqtXQckTmqTeybT+BDIbM/Guxo7x3pE2vtpr1ok6xRqM9OpBe+Jyoqyww=="],

    "y18n": ["y18n@5.0.8", "", {}, "sha512-0pfFzegeDWJHJIAmTLRP2DwHjdF5s7jo9tuztdQxAhINCdvS+3nGINqPd00AphqJR/0LhANUS6/+7SCb98YOfA=="],

    "yargs": ["yargs@18.0.0", "", { "dependencies": { "cliui": "^9.0.1", "escalade": "^3.1.1", "get-caller-file": "^2.0.5", "string-width": "^7.2.0", "y18n": "^5.0.5", "yargs-parser": "^22.0.0" } }, "sha512-4UEqdc2RYGHZc7Doyqkrqiln3p9X2DZVxaGbwhn2pi7MrRagKaOcIKe8L3OxYcbhXLgLFUS3zAYuQjKBQgmuNg=="],

    "yargs-parser": ["yargs-parser@22.0.0", "", {}, "sha512-rwu/ClNdSMpkSrUb+d6BRsSkLUq1fmfsY6TOpYzTwvwkg1/NRG85KBy3kq++A8LKQwX6lsu+aWad+2khvuXrqw=="],
  }
}<|MERGE_RESOLUTION|>--- conflicted
+++ resolved
@@ -2,10 +2,7 @@
   "lockfileVersion": 1,
   "workspaces": {
     "": {
-      "name": "cli",
-      "dependencies": {
-        "yargs": "^18.0.0",
-      },
+      "name": "whopctl",
       "devDependencies": {
         "@types/bun": "latest",
         "chalk": "^5.6.2",
@@ -29,11 +26,8 @@
 
     "bun-types": ["bun-types@1.3.1", "", { "dependencies": { "@types/node": "*" }, "peerDependencies": { "@types/react": "^19" } }, "sha512-NMrcy7smratanWJ2mMXdpatalovtxVggkj11bScuWuiOoXTiKIu2eVS1/7qbyI/4yHedtsn175n4Sm4JcdHLXw=="],
 
-<<<<<<< HEAD
     "chalk": ["chalk@5.6.2", "", {}, "sha512-7NzBL0rN6fMUW+f7A6Io4h40qQlG+xGmtMxfbnH/K7TAtt8JQWVQK+6g0UXKMeVJoyV5EkkNsErQ8pVD3bLHbA=="],
 
-=======
->>>>>>> f1d0f0cc
     "cliui": ["cliui@9.0.1", "", { "dependencies": { "string-width": "^7.2.0", "strip-ansi": "^7.1.0", "wrap-ansi": "^9.0.0" } }, "sha512-k7ndgKhwoQveBL+/1tqGJYNz097I7WOvwbmmU2AR5+magtbjPWQTS1C5vzGkBC8Ym8UWRzfKUzUUqFLypY4Q+w=="],
 
     "csstype": ["csstype@3.1.3", "", {}, "sha512-M1uQkMl8rQK/szD0LNhtqxIPLpimGm8sOBwU7lLnCpSbTyY3yeU1Vc7l4KT5zT4s/yOxHH5O7tIuuLOCnLADRw=="],
